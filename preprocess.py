--- conflicted
+++ resolved
@@ -2,14 +2,11 @@
 import onmt.Markdown
 import argparse
 import torch
-<<<<<<< HEAD
+
+from onmt.data_utils.IndexedDataset import IndexedDatasetBuilder
+
 import h5py as h5
 import numpy as np
-=======
-
-from onmt.data_utils.IndexedDataset import IndexedDatasetBuilder
-
->>>>>>> 06d77bbf
 
 def loadImageLibs():
     "Conditional import of torch image libs."
@@ -29,19 +26,16 @@
                     help="Type of the source input. Options are [text|img|audio].")
 parser.add_argument('-sort_type', default="ascending",
                     help="Type of sorting. Options are [ascending|descending].")
-<<<<<<< HEAD
 parser.add_argument('-src_img_dir', default=".",
                     help="Location of source images")
 parser.add_argument('-stride', type=int, default=1,
                     help="Stride on input features")
 parser.add_argument('-concat', type=int, default=1,
                     help="Concate sequential audio features to decrease sequence length")
-=======
 parser.add_argument('-input_type', default="word",
                     help="Input type: word/char")
 parser.add_argument('-format', default="bin",
                     help="Save data format: binary or raw. Binary should be used to load faster")
->>>>>>> 06d77bbf
 
 
 parser.add_argument('-train_src', required=True,
@@ -104,14 +98,7 @@
         print("Reading file %s ... " % filename)
         with open(filename) as f:
             for sent in f.readlines():
-<<<<<<< HEAD
-                sent = sent.strip()
-                for char in sent:
-                    vocab.add(char)
-                #~ for word in sent.split():
-                    #~ vocab.add(word)
-=======
-                
+
                 if input_type == "word":
                     for word in sent.split():
                         vocab.add(word)
@@ -121,8 +108,7 @@
                         vocab.add(char)
                 else:
                     raise NotImplementedError("Input type not implemented")
-                
->>>>>>> 06d77bbf
+
 
     originalSize = vocab.size()
     vocab = vocab.prune(size)
@@ -139,14 +125,6 @@
 
     with open(filename) as f:
         for sent in f.readlines():
-<<<<<<< HEAD
-            sent = sent.strip()
-            for char in sent:
-                vocab.add(char)
-            #~ for word in sent.split():
-                #~ vocab.add(word)
-                
-=======
             if input_type == "word":
                 for word in sent.split():
                     vocab.add(word)
@@ -156,7 +134,6 @@
                     vocab.add(char)
             else:
                 raise NotImplementedError("Input type not implemented")
->>>>>>> 06d77bbf
 
     originalSize = vocab.size()
     vocab = vocab.prune(size)
@@ -227,19 +204,13 @@
         if sline == "" or tline == "":
             print('WARNING: ignoring an empty line ('+str(count+1)+')')
             continue
-<<<<<<< HEAD
-
-        srcWords = list(sline)
-        tgtWords = list(tline)
-=======
-        
+
         if input_type == 'word':
             srcWords = sline.split()
             tgtWords = tline.split()
         elif input_type == 'char':
             srcWords = list(sline)
             tgtWords = list(tline)
->>>>>>> 06d77bbf
 
         if len(srcWords) <= max_src_length \
            and len(tgtWords) <= max_tgt_length - 2:
@@ -294,7 +265,7 @@
     return src, tgt
 
 
-def makeASRData(srcFile, tgtFile, tgtDicts, max_src_length=64, max_tgt_length=64,stride=1,concat=1):
+def makeASRData(srcFile, tgtFile, tgtDicts, max_src_length=64, max_tgt_length=64,sort_by_target=False, input_type='word',stride=1,concat=1):
     src, tgt = [], []
     sizes = []
     count, ignored = 0, 0
@@ -318,7 +289,7 @@
         else:
             sline = torch.from_numpy(np.array(srcF[str(index)])[0::opt.stride])
 
-        
+
         if(concat != 1):
             add = (concat-sline.size()[0]%concat)%concat
             z= torch.FloatTensor(add, sline.size()[1]).zero_()
@@ -335,7 +306,10 @@
             print('WARNING: ignoring an empty line (' + str(count + 1) + ')')
             continue
 
-        tgtWords = list(tline)
+        if input_type == 'word':
+            tgtWords = tline.split()
+        elif input_type == 'char':
+            tgtWords = list(tline)
 
         if len(tgtWords) <= max_tgt_length - 2 and sline.size(0) <= max_src_length:
 
@@ -387,7 +361,7 @@
 
     if opt.asr:
         dicts['tgt'] = initVocabulary('target', opt.train_tgt, opt.tgt_vocab,
-                                      opt.tgt_vocab_size)
+                                      opt.tgt_vocab_size, input_type=opt.input_type)
 
     elif opt.join_vocab:
         dicts['src'] = initVocabulary('source', [opt.train_src, opt.train_tgt], opt.src_vocab,
@@ -399,9 +373,13 @@
                                       opt.src_vocab_size, input_type=opt.input_type)
 
         dicts['tgt'] = initVocabulary('target', opt.train_tgt, opt.tgt_vocab,
-<<<<<<< HEAD
-                                      opt.tgt_vocab_size)
-                                      
+                                      opt.tgt_vocab_size, input_type=opt.input_type)
+    train = {}
+    valid = {}
+
+    print('Preparing training ...')
+
+
     if opt.asr == 1:
         print('Preparing training ...')
         train = {}
@@ -409,6 +387,8 @@
                                            dicts['tgt'],
                                           max_src_length=opt.src_seq_length,
                                                  max_tgt_length=opt.tgt_seq_length,
+                                                 sort_by_target=opt.sort_by_target,
+                                                 input_type=opt.input_type
                                                  stride=opt.stride,concat=opt.concat)
 
         print('Preparing validation ...')
@@ -417,59 +397,32 @@
                                              dicts['tgt'],
                                           max_src_length=max(1024,opt.src_seq_length),
                                                  max_tgt_length=max(1024,opt.tgt_seq_length),
+                                                 sort_by_target=opt.sort_by_target,
+                                                 input_type=opt.input_type,
                                                  stride=opt.stride,concat=opt.concat)
 
     else:
         print('Preparing training ...')
         train = {}
         train['src'], train['tgt'] = makeData(opt.train_src, opt.train_tgt,
-=======
-                                      opt.tgt_vocab_size, input_type=opt.input_type)
-    train = {}
-    valid = {}
-    
-    print('Preparing training ...')
-        
-    train['src'], train['tgt'] = makeData(opt.train_src, opt.train_tgt,
->>>>>>> 06d77bbf
                                           dicts['src'], dicts['tgt'],
                                           max_src_length=opt.src_seq_length,
-                                          max_tgt_length=opt.tgt_seq_length, 
+                                          max_tgt_length=opt.tgt_seq_length,
                                           sort_by_target=opt.sort_by_target,
                                           input_type=opt.input_type)
 
-<<<<<<< HEAD
         print('Preparing validation ...')
-        valid = {}
+
         valid['src'], valid['tgt'] = makeData(opt.valid_src, opt.valid_tgt,
                                           dicts['src'], dicts['tgt'], 
-                                          max_src_length=max(1024,opt.src_seq_length), 
-                                          max_tgt_length=max(1024,opt.tgt_seq_length))
-
-    if opt.src_vocab is None and opt.asr == 0:
-        saveVocabulary('source', dicts['src'], opt.save_data + '.src.dict')
-    if opt.tgt_vocab is None:
-        saveVocabulary('target', dicts['tgt'], opt.save_data + '.tgt.dict')
-
-    print('Saving data to \'' + opt.save_data + '.train.pt\'...')
-    save_data = {'dicts': dicts,
-                 'type':  opt.src_type,
-                 'train': train,
-                 'valid': valid}
-    torch.save(save_data, opt.save_data + '.train.pt')
-=======
-    print('Preparing validation ...')
-   
-    valid['src'], valid['tgt'] = makeData(opt.valid_src, opt.valid_tgt,
-                                          dicts['src'], dicts['tgt'], 
-                                          max_src_length=max(1024,opt.src_seq_length), 
+                                          max_src_length=max(1024,opt.src_seq_length),
                                           max_tgt_length=max(1024,opt.tgt_seq_length),
                                           input_type=opt.input_type)
-    
-    if opt.format == 'raw':                                  
-        
-
-        if opt.src_vocab is None:
+
+    if opt.format == 'raw':
+
+
+        if opt.src_vocab is None and opt.asr == 0:
             saveVocabulary('source', dicts['src'], opt.save_data + '.src.dict')
         if opt.tgt_vocab is None:
             saveVocabulary('target', dicts['tgt'], opt.save_data + '.tgt.dict')
@@ -484,32 +437,30 @@
     elif opt.format == 'bin':
         # save the dictionary first
         torch.save(dicts, opt.save_data + '.dict.pt')
-        
+
         train_bin = dict()
-        
+
         # binarize the data now
         for set in ['src', 'tgt']:
             train_bin[set] = IndexedDatasetBuilder(opt.save_data + ".train.%s.bin" % set )
-            
+
             for tensor_sent in train[set]:
                 train_bin[set].add_item(tensor_sent)
-                
+
             train_bin[set].finalize(opt.save_data + ".train.%s.idx" % set)
-            
+
         valid_bin = dict()
         for set in ['src', 'tgt']:
             valid_bin[set] = IndexedDatasetBuilder(opt.save_data + ".valid.%s.bin" % set )
-            
+
             for tensor_sent in valid[set]:
                 valid_bin[set].add_item(tensor_sent)
-                
+
             valid_bin[set].finalize(opt.save_data + ".valid.%s.idx" % set)
-        
+
         print("Done")
     else: raise NotImplementedError
->>>>>>> 06d77bbf
 
 
 if __name__ == "__main__":
     main()
-    