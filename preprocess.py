--- conflicted
+++ resolved
@@ -1,457 +1,452 @@
-import onmt
-import onmt.Markdown
-import argparse
-import torch
-
-from onmt.data_utils.IndexedDataset import IndexedDatasetBuilder
-
-parser = argparse.ArgumentParser(description='preprocess.py')
-onmt.Markdown.add_md_help_argument(parser)
-
-# **Preprocess Options**
-
-parser.add_argument('-config', help="Read options from this file")
-
-parser.add_argument('-src_type', default="text",
-                    help="Type of the source input. Options are [text|img].")
-parser.add_argument('-sort_type', default="ascending",
-                    help="Type of sorting. Options are [ascending|descending].")
-parser.add_argument('-input_type', default="word",
-                    help="Input type: word/char")
-parser.add_argument('-format', default="bin",
-                    help="Save data format: binary or raw. Binary should be used to load faster")
-
-parser.add_argument('-train_src', required=True,
-                    help="Path to the training source data")
-parser.add_argument('-train_tgt', required=True,
-                    help="Path to the training target data")
-parser.add_argument('-valid_src', required=True,
-                    help="Path to the validation source data")
-parser.add_argument('-valid_tgt', required=True,
-                    help="Path to the validation target data")
-
-parser.add_argument('-save_data', required=True,
-                    help="Output file for the prepared data")
-
-parser.add_argument('-src_vocab_size', type=int, default=50000,
-                    help="Size of the source vocabulary")
-parser.add_argument('-tgt_vocab_size', type=int, default=50000,
-                    help="Size of the target vocabulary")
-parser.add_argument('-src_vocab',
-                    help="Path to an existing source vocabulary")
-parser.add_argument('-tgt_vocab',
-                    help="Path to an existing target vocabulary")
-parser.add_argument('-attb_vocab',
-                    help="Path to an existing attribute vocabulary")
-parser.add_argument('-src_seq_length', type=int, default=64,
-                    help="Maximum source sequence length")
-parser.add_argument('-src_seq_length_trunc', type=int, default=0,
-                    help="Truncate source sequence length.")
-parser.add_argument('-tgt_seq_length', type=int, default=66,
-                    help="Maximum target sequence length to keep.")
-parser.add_argument('-tgt_seq_length_trunc', type=int, default=0,
-                    help="Truncate target sequence length.")
-
-parser.add_argument('-shuffle', type=int, default=1,
-                    help="Shuffle data")
-
-parser.add_argument('-seed', type=int, default=3435,
-                    help="Random seed")
-
-parser.add_argument('-lower', action='store_true', help='lowercase data')
-parser.add_argument('-remove_duplicate', action='store_true', help='remove duplicated sequences')
-parser.add_argument('-join_vocab', action='store_true', help='Using one dictionary for both source and target')
-parser.add_argument('-multilingual_tags', action='store_true', help='Treating the data as multilingual')
-parser.add_argument('-bos_word', default="default",
-                    help="Type of the source input. Options are [text|img].")
-
-parser.add_argument('-report_every', type=int, default=100000,
-                    help="Report status every this many sentences")
-
-opt = parser.parse_args()
-
-torch.manual_seed(opt.seed)
-
-"""
-About the data format used in this project: 
-
-- Multilingual dataset are jointly concatenated without the need of a multilingual dataset
-- Each source and target sentence has a language attribute assigned to it (src is #en#, tgt is #de# for example)
-- We need to create word dictionary (for source and target) and attb dictionary
-
-"""
-
-
-#
-# def make_attb_vocabulary(filenames):
-#
-#     vocab = onmt.Dict()
-#
-#     for filename in filenames:
-#         print("Reading file %s ... for attribute reading" % filename)
-#         with open(filename) as f:
-#             for sent in f.readlines():
-#                 # the first token (#de#) is attribute
-#                 attb = sent.strip().split()[0]
-#                 vocab.add(attb)
-#
-#     return vocab
-
-
-def make_join_vocabulary(filenames, size, input_type="word", dict_atb=None, use_atb=True):
-    vocab = onmt.Dict([onmt.Constants.PAD_WORD, onmt.Constants.UNK_WORD,
-                       onmt.Constants.BOS_WORD, onmt.Constants.EOS_WORD],
-                      lower=opt.lower)
-
-    if dict_atb is None and use_atb:
-        dict_atb = onmt.Dict()
-
-    for filename in filenames:
-        print("Reading file %s ... " % filename)
-        with open(filename) as f:
-            for sent in f.readlines():
-
-                if input_type == "word":
-                    tokens = sent.split()
-                    attb = tokens[0]  # the first token is the language atb
-                    words = tokens[1:]  # normal words from the second token
-                    for word in words:
-                        vocab.add(word)
-                    dict_atb.add(attb)
-                elif input_type == "char":
-                    tokens = sent.split()
-                    attb = tokens[0]
-
-                    sent_wo_atb = " ".join(tokens[1:])
-                    for char in sent_wo_atb:
-                        vocab.add(char)
-
-                    dict_atb.add(attb)
-                else:
-                    raise NotImplementedError("Input type not implemented")
-
-    original_size = vocab.size()
-    vocab = vocab.prune(size)
-    print('Created dictionary of size %d (pruned from %d)' %
-          (vocab.size(), original_size))
-
-    return vocab, dict_atb
-
-
-def make_vocabulary(filename, size, input_type='word', dict_atb=None, use_atb=True):
-    vocab = onmt.Dict([onmt.Constants.PAD_WORD, onmt.Constants.UNK_WORD,
-                       onmt.Constants.BOS_WORD, onmt.Constants.EOS_WORD],
-                      lower=opt.lower)
-
-    if dict_atb is None and use_atb:
-        dict_atb = onmt.Dict()
-
-    with open(filename) as f:
-        for sent in f.readlines():
-            if input_type == "word":
-                tokens = sent.strip().split()
-                attb = tokens[0]  # the first token is the language atb
-                words = tokens[1:]  # normal words from the second token
-                for word in words:
-                    vocab.add(word)
-                dict_atb.add(attb)
-            elif input_type == "char":
-                tokens = sent.strip().split()
-                attb = tokens[0]
-
-                sent_wo_atb = " ".join(tokens[1:])
-                for char in sent_wo_atb:
-                    vocab.add(char)
-
-                dict_atb.add(attb)
-            else:
-                raise NotImplementedError("Input type not implemented")
-
-    original_size = vocab.size()
-    vocab = vocab.prune(size)
-    print('Created dictionary of size %d (pruned from %d)' %
-          (vocab.size(), original_size))
-
-    return vocab, dict_atb
-
-
-def init_vocabulary(name, dataFile, vocabFile, vocabSize, join=False, input_type='word', dict_atb=None):
-    vocab = None
-    if vocabFile is not None:
-        # If given, load existing word dictionary.
-        print('Reading ' + name + ' vocabulary from \'' + vocabFile + '\'...')
-        vocab = onmt.Dict()
-        vocab.loadFile(vocabFile)
-        print('Loaded ' + str(vocab.size()) + ' ' + name + ' words')
-
-    if vocab is None:
-
-        # If a dictionary is still missing, generate it.
-        if join:
-            print('Building ' + 'shared' + ' vocabulary...')
-            gen_word_vocab, dict_atb = make_join_vocabulary(dataFile, vocabSize, input_type=input_type, dict_atb=dict_atb)
-        else:
-            print('Building ' + name + ' vocabulary...')
-<<<<<<< HEAD
-            gen_word_vocab, gen_atb_vocab = make_vocabulary(dataFile, vocabSize, input_type=input_type, dict_atb=dict_atb)
-            dict_atb = gen_atb_vocab
-=======
-            gen_word_vocab, dict_atb = make_vocabulary(dataFile, vocabSize, input_type=input_type, dict_atb=dict_atb)
->>>>>>> 3dd29274
-
-        vocab = gen_word_vocab
-
-    print()
-    return vocab, dict_atb
-
-
-def save_vocabulary(name, vocab, file):
-    print('Saving ' + name + ' vocabulary to \'' + file + '\'...')
-    vocab.writeFile(file)
-
-
-def make_data(src_file, tgt_file, src_dicts, tgt_dicts, atb_dict, max_src_length=64, max_tgt_length=64,
-              input_type='word', remove_duplicate=False, bos_word="default"):
-    src, tgt = [], []
-    count, ignored = 0, 0
-    n_duplicate = 0
-    src_sizes = []
-    tgt_sizes = []
-    src_attbs = []
-    tgt_attbs = []
-
-    print('Processing %s & %s ...' % (src_file, tgt_file))
-    srcF = open(src_file)
-    tgtF = open(tgt_file)
-
-    if bos_word == "default":
-        bos_word = onmt.Constants.BOS_WORD
-
-    elif bos_word == "none":
-        print(" * Warning: no BOS WORD used in data preprocessing!")
-        bos_word = None
-
-    while True:
-        sline = srcF.readline()
-        tline = tgtF.readline()
-
-        # normal end of file
-        if sline == "" and tline == "":
-            break
-
-        # source or target does not have same number of lines
-
-        sline_without_tag = " ".join(sline.split()[1:]).strip()
-        tline_without_tag = " ".join(tline.split()[1:]).strip()
-        # if sline_without_tag == "" or tline_without_tag == "":
-        #     print('WARNING: src and tgt do not have the same # of sentences')
-        #     break
-
-        # note: here we have to remove the
-        sline = sline.strip()
-        tline = tline.strip()
-
-        src_words = sline.split()
-        tgt_words = tline.split()
-
-        src_attb = src_words[0]
-        tgt_attb = tgt_words[0]
-
-        sline = sline[1:]
-        tline = tline[1:]
-
-        # source and/or target are empty
-        if remove_duplicate:
-            if sline == tline:
-                n_duplicate += 1
-                # ~ print('WARNING: ignoring a duplicated pair ('+str(count+1)+')')
-                continue
-
-        if sline_without_tag == "" or tline_without_tag == "":
-            print('WARNING: ignoring an empty line (' + str(count + 1) + ')')
-            continue
-
-        if input_type == 'word':
-            src_words = src_words[1:]
-            tgt_words = tgt_words[1:]
-        elif input_type == 'char':
-            src_words = list(" ".join(src_words[1:]))
-            tgt_words = list(" ".join(tgt_words[1:]))
-
-        if len(src_words) <= max_src_length \
-                and len(tgt_words) <= max_tgt_length - 2:
-
-            # Check truncation condition.
-            if opt.src_seq_length_trunc != 0:
-                src_words = src_words[:opt.src_seq_length_trunc]
-            if opt.tgt_seq_length_trunc != 0:
-                tgt_words = tgt_words[:opt.tgt_seq_length_trunc]
-            src_sent = src_dicts.convertToIdx(src_words,
-                                              onmt.Constants.UNK_WORD)
-
-            src_attb = atb_dict.convertToIdx([src_attb], None)
-
-            src += [src_sent]
-            src_attbs += [src_attb]
-
-            tgt_sent = tgt_dicts.convertToIdx(tgt_words,
-                                              onmt.Constants.UNK_WORD,
-                                              bosWord=bos_word,
-                                              eosWord=onmt.Constants.EOS_WORD)
-
-            # convert the atb into index
-            # this should be a vector of 1 element
-            tgt_attb = atb_dict.convertToIdx([tgt_attb], None)
-
-            tgt += [tgt_sent]
-            tgt_attbs += [tgt_attb]
-
-            src_sizes += [len(src_sent)]
-            tgt_sizes += [len(tgt_sent)]
-
-        else:
-            ignored += 1
-
-        count += 1
-
-        if count % opt.report_every == 0:
-            print('... %d sentences prepared' % count)
-
-    if remove_duplicate:
-        print(' ... %d sentences removed for duplication' % n_duplicate)
-    srcF.close()
-    tgtF.close()
-
-    print('... sorting sentences by size')
-    z = zip(src, tgt, src_sizes, tgt_sizes, src_attbs, tgt_attbs)
-
-    # sort by source first, then sort by target
-    # should we sort by descending order or ascending order (the default is ascending)
-    sorted_by_src_z = sorted(z, key=lambda x: x[2])
-    sorted_by_tgt_z = sorted(sorted_by_src_z, key=lambda x: x[3])
-
-    src = [z_[0] for z_ in sorted_by_tgt_z]
-    tgt = [z_[1] for z_ in sorted_by_tgt_z]
-
-    src_attbs = [z_[4] for z_ in sorted_by_tgt_z]
-    tgt_attbs = [z_[5] for z_ in sorted_by_tgt_z]
-
-    print(('Prepared %d sentences ' +
-           '(%d ignored due to error or src len > %d or tgt len > %d)') %
-          (len(src), ignored, max_src_length, max_tgt_length))
-
-    return src, tgt, src_attbs, tgt_attbs
-
-
-class Preprocessor(object):
-
-    def __init__(self, opt):
-        self.opt = opt
-
-
-def main():
-    dicts = dict()
-
-    # first, we read the attb
-    dicts['atb'] = None
-    if opt.attb_vocab is not None:
-        # If given, load existing word dictionary.
-        print('Reading attribute vocabulary from \'' + opt.attb_vocab + '\'...')
-        dicts['atb'] = onmt.Dict()
-        dicts['atb'].loadFile(opt.attb_vocab)
-        print('Loaded ' + str(dicts['atb'].size()) + ' attributes')
-    else:
-        dicts['atb'] = onmt.Dict()
-
-    if opt.join_vocab:
-        dicts['src'], dicts['atb'] = init_vocabulary('joined', [opt.train_src, opt.train_tgt], opt.src_vocab,
-                                                     opt.tgt_vocab_size, join=True,  dict_atb=dicts['atb'])
-
-
-        dicts['tgt'] = dicts['src']
-    else:
-        dicts['src'], dicts['atb'] = init_vocabulary('source', opt.train_src, opt.src_vocab,
-                                                     opt.src_vocab_size, input_type=opt.input_type,
-                                                     dict_atb=dicts['atb'])
-
-        dicts['tgt'], dicts['atb'] = init_vocabulary('target', opt.train_tgt, opt.tgt_vocab,
-                                                     opt.tgt_vocab_size, input_type=opt.input_type,
-                                                     dict_atb=dicts['atb'])
-
-    print("Created a language attribute dictionary with %d languages" % dicts['atb'].size())
-
-    train = {}
-    valid = {}
-
-    train['src'], train['tgt'] = dict(), dict()
-
-    print('Preparing training ...')
-    print(dicts['src'])
-
-    train['src']['words'], train['tgt']['words'], train['src']['attbs'], train['tgt']['attbs'] = make_data(
-        opt.train_src, opt.train_tgt,
-        dicts['src'], dicts['tgt'], dicts['atb'],
-        max_src_length=opt.src_seq_length,
-        max_tgt_length=opt.tgt_seq_length,
-        input_type=opt.input_type,
-        remove_duplicate=opt.remove_duplicate,
-        bos_word=opt.bos_word)
-
-    print('Preparing validation ...')
-
-    valid['src'], valid['tgt'] = dict(), dict()
-
-    valid['src']['words'], valid['tgt']['words'], valid['src']['attbs'], valid['tgt']['attbs'] = make_data(
-        opt.valid_src, opt.valid_tgt,
-        dicts['src'], dicts['tgt'], dicts['atb'],
-        max_src_length=9999,
-        max_tgt_length=9999,
-        input_type=opt.input_type,
-        bos_word=opt.bos_word)
-
-    # saving data to disk
-    # save dicts in this format
-    torch.save(dicts, opt.save_data + '.dict.pt')
-
-    # save dictionary in readable format
-    if opt.src_vocab is None:
-        save_vocabulary('source', dicts['src'], opt.save_data + '.src.dict')
-    if opt.tgt_vocab is None:
-        save_vocabulary('target', dicts['tgt'], opt.save_data + '.tgt.dict')
-    if opt.attb_vocab is None:
-        save_vocabulary('atb', dicts['atb'], opt.save_data + '.atb.dict')
-
-    # saving data
-    for set in ['src', 'tgt']:
-        data = IndexedDatasetBuilder(opt.save_data + ".train.words.%s.bin" % set)
-        attb_data = IndexedDatasetBuilder(opt.save_data + ".train.langs.%s.bin" % set)
-
-        # add item from training data to the indexed data
-        for tensor_sent in train[set]['words']:
-            data.add_item(tensor_sent)
-
-        for attb in train[set]['attbs']:
-            attb_data.add_item(attb)
-
-        data.finalize(opt.save_data + ".train.words.%s.idx" % set)
-        attb_data.finalize(opt.save_data + ".train.langs.%s.idx" % set)
-
-    for set in ['src', 'tgt']:
-        data = IndexedDatasetBuilder(opt.save_data + ".valid.words.%s.bin" % set)
-        attb_data = IndexedDatasetBuilder(opt.save_data + ".valid.langs.%s.bin" % set)
-
-        # add item from training data to the indexed data
-        for tensor_sent in valid[set]['words']:
-            data.add_item(tensor_sent)
-
-        for attb in valid[set]['attbs']:
-            attb_data.add_item(attb)
-
-        data.finalize(opt.save_data + ".valid.words.%s.idx" % set)
-        attb_data.finalize(opt.save_data + ".valid.langs.%s.idx" % set)
-
-    print("Done")
-
-
-if __name__ == "__main__":
-    main()
+import onmt
+import onmt.Markdown
+import argparse
+import torch
+
+from onmt.data_utils.IndexedDataset import IndexedDatasetBuilder
+
+parser = argparse.ArgumentParser(description='preprocess.py')
+onmt.Markdown.add_md_help_argument(parser)
+
+# **Preprocess Options**
+
+parser.add_argument('-config', help="Read options from this file")
+
+parser.add_argument('-src_type', default="text",
+                    help="Type of the source input. Options are [text|img].")
+parser.add_argument('-sort_type', default="ascending",
+                    help="Type of sorting. Options are [ascending|descending].")
+parser.add_argument('-input_type', default="word",
+                    help="Input type: word/char")
+parser.add_argument('-format', default="bin",
+                    help="Save data format: binary or raw. Binary should be used to load faster")
+
+parser.add_argument('-train_src', required=True,
+                    help="Path to the training source data")
+parser.add_argument('-train_tgt', required=True,
+                    help="Path to the training target data")
+parser.add_argument('-valid_src', required=True,
+                    help="Path to the validation source data")
+parser.add_argument('-valid_tgt', required=True,
+                    help="Path to the validation target data")
+
+parser.add_argument('-save_data', required=True,
+                    help="Output file for the prepared data")
+
+parser.add_argument('-src_vocab_size', type=int, default=50000,
+                    help="Size of the source vocabulary")
+parser.add_argument('-tgt_vocab_size', type=int, default=50000,
+                    help="Size of the target vocabulary")
+parser.add_argument('-src_vocab',
+                    help="Path to an existing source vocabulary")
+parser.add_argument('-tgt_vocab',
+                    help="Path to an existing target vocabulary")
+parser.add_argument('-attb_vocab',
+                    help="Path to an existing attribute vocabulary")
+parser.add_argument('-src_seq_length', type=int, default=64,
+                    help="Maximum source sequence length")
+parser.add_argument('-src_seq_length_trunc', type=int, default=0,
+                    help="Truncate source sequence length.")
+parser.add_argument('-tgt_seq_length', type=int, default=66,
+                    help="Maximum target sequence length to keep.")
+parser.add_argument('-tgt_seq_length_trunc', type=int, default=0,
+                    help="Truncate target sequence length.")
+
+parser.add_argument('-shuffle', type=int, default=1,
+                    help="Shuffle data")
+
+parser.add_argument('-seed', type=int, default=3435,
+                    help="Random seed")
+
+parser.add_argument('-lower', action='store_true', help='lowercase data')
+parser.add_argument('-remove_duplicate', action='store_true', help='remove duplicated sequences')
+parser.add_argument('-join_vocab', action='store_true', help='Using one dictionary for both source and target')
+parser.add_argument('-multilingual_tags', action='store_true', help='Treating the data as multilingual')
+parser.add_argument('-bos_word', default="default",
+                    help="Type of the source input. Options are [text|img].")
+
+parser.add_argument('-report_every', type=int, default=100000,
+                    help="Report status every this many sentences")
+
+opt = parser.parse_args()
+
+torch.manual_seed(opt.seed)
+
+"""
+About the data format used in this project: 
+
+- Multilingual dataset are jointly concatenated without the need of a multilingual dataset
+- Each source and target sentence has a language attribute assigned to it (src is #en#, tgt is #de# for example)
+- We need to create word dictionary (for source and target) and attb dictionary
+
+"""
+
+
+#
+# def make_attb_vocabulary(filenames):
+#
+#     vocab = onmt.Dict()
+#
+#     for filename in filenames:
+#         print("Reading file %s ... for attribute reading" % filename)
+#         with open(filename) as f:
+#             for sent in f.readlines():
+#                 # the first token (#de#) is attribute
+#                 attb = sent.strip().split()[0]
+#                 vocab.add(attb)
+#
+#     return vocab
+
+
+def make_join_vocabulary(filenames, size, input_type="word", dict_atb=None, use_atb=True):
+    vocab = onmt.Dict([onmt.Constants.PAD_WORD, onmt.Constants.UNK_WORD,
+                       onmt.Constants.BOS_WORD, onmt.Constants.EOS_WORD],
+                      lower=opt.lower)
+
+    if dict_atb is None and use_atb:
+        dict_atb = onmt.Dict()
+
+    for filename in filenames:
+        print("Reading file %s ... " % filename)
+        with open(filename) as f:
+            for sent in f.readlines():
+
+                if input_type == "word":
+                    tokens = sent.split()
+                    attb = tokens[0]  # the first token is the language atb
+                    words = tokens[1:]  # normal words from the second token
+                    for word in words:
+                        vocab.add(word)
+                    dict_atb.add(attb)
+                elif input_type == "char":
+                    tokens = sent.split()
+                    attb = tokens[0]
+
+                    sent_wo_atb = " ".join(tokens[1:])
+                    for char in sent_wo_atb:
+                        vocab.add(char)
+
+                    dict_atb.add(attb)
+                else:
+                    raise NotImplementedError("Input type not implemented")
+
+    original_size = vocab.size()
+    vocab = vocab.prune(size)
+    print('Created dictionary of size %d (pruned from %d)' %
+          (vocab.size(), original_size))
+
+    return vocab, dict_abt
+
+
+def make_vocabulary(filename, size, input_type='word', dict_atb=None, use_atb=True):
+    vocab = onmt.Dict([onmt.Constants.PAD_WORD, onmt.Constants.UNK_WORD,
+                       onmt.Constants.BOS_WORD, onmt.Constants.EOS_WORD],
+                      lower=opt.lower)
+
+    if dict_atb is None and use_atb:
+        dict_atb = onmt.Dict()
+
+    with open(filename) as f:
+        for sent in f.readlines():
+            if input_type == "word":
+                tokens = sent.strip().split()
+                attb = tokens[0]  # the first token is the language atb
+                words = tokens[1:]  # normal words from the second token
+                for word in words:
+                    vocab.add(word)
+                dict_atb.add(attb)
+            elif input_type == "char":
+                tokens = sent.strip().split()
+                attb = tokens[0]
+
+                sent_wo_atb = " ".join(tokens[1:])
+                for char in sent_wo_atb:
+                    vocab.add(char)
+
+                dict_atb.add(attb)
+            else:
+                raise NotImplementedError("Input type not implemented")
+
+    original_size = vocab.size()
+    vocab = vocab.prune(size)
+    print('Created dictionary of size %d (pruned from %d)' %
+          (vocab.size(), original_size))
+
+    return vocab, dict_atb
+
+
+def init_vocabulary(name, dataFile, vocabFile, vocabSize, join=False, input_type='word', dict_atb=None):
+    vocab = None
+    if vocabFile is not None:
+        # If given, load existing word dictionary.
+        print('Reading ' + name + ' vocabulary from \'' + vocabFile + '\'...')
+        vocab = onmt.Dict()
+        vocab.loadFile(vocabFile)
+        print('Loaded ' + str(vocab.size()) + ' ' + name + ' words')
+
+    if vocab is None:
+
+        # If a dictionary is still missing, generate it.
+        if join:
+            print('Building ' + 'shared' + ' vocabulary...')
+            gen_word_vocab, dict_atb = make_join_vocabulary(dataFile, vocabSize, input_type=input_type, dict_atb=dict_atb)
+        else:
+            print('Building ' + name + ' vocabulary...')
+            gen_word_vocab, dict_atb = make_vocabulary(dataFile, vocabSize, input_type=input_type, dict_atb=dict_atb)
+
+        vocab = gen_word_vocab
+
+    print()
+    return vocab, dict_atb
+
+
+def save_vocabulary(name, vocab, file):
+    print('Saving ' + name + ' vocabulary to \'' + file + '\'...')
+    vocab.writeFile(file)
+
+
+def make_data(src_file, tgt_file, src_dicts, tgt_dicts, atb_dict, max_src_length=64, max_tgt_length=64,
+              input_type='word', remove_duplicate=False, bos_word="default"):
+    src, tgt = [], []
+    count, ignored = 0, 0
+    n_duplicate = 0
+    src_sizes = []
+    tgt_sizes = []
+    src_attbs = []
+    tgt_attbs = []
+
+    print('Processing %s & %s ...' % (src_file, tgt_file))
+    srcF = open(src_file)
+    tgtF = open(tgt_file)
+
+    if bos_word == "default":
+        bos_word = onmt.Constants.BOS_WORD
+
+    elif bos_word == "none":
+        print(" * Warning: no BOS WORD used in data preprocessing!")
+        bos_word = None
+
+    while True:
+        sline = srcF.readline()
+        tline = tgtF.readline()
+
+        # normal end of file
+        if sline == "" and tline == "":
+            break
+
+        # source or target does not have same number of lines
+
+        sline_without_tag = " ".join(sline.split()[1:]).strip()
+        tline_without_tag = " ".join(tline.split()[1:]).strip()
+        # if sline_without_tag == "" or tline_without_tag == "":
+        #     print('WARNING: src and tgt do not have the same # of sentences')
+        #     break
+
+        # note: here we have to remove the
+        sline = sline.strip()
+        tline = tline.strip()
+
+        src_words = sline.split()
+        tgt_words = tline.split()
+
+        src_attb = src_words[0]
+        tgt_attb = tgt_words[0]
+
+        sline = sline[1:]
+        tline = tline[1:]
+
+        # source and/or target are empty
+        if remove_duplicate:
+            if sline == tline:
+                n_duplicate += 1
+                # ~ print('WARNING: ignoring a duplicated pair ('+str(count+1)+')')
+                continue
+
+        if sline_without_tag == "" or tline_without_tag == "":
+            print('WARNING: ignoring an empty line (' + str(count + 1) + ')')
+            continue
+
+        if input_type == 'word':
+            src_words = src_words[1:]
+            tgt_words = tgt_words[1:]
+        elif input_type == 'char':
+            src_words = list(" ".join(src_words[1:]))
+            tgt_words = list(" ".join(tgt_words[1:]))
+
+        if len(src_words) <= max_src_length \
+                and len(tgt_words) <= max_tgt_length - 2:
+
+            # Check truncation condition.
+            if opt.src_seq_length_trunc != 0:
+                src_words = src_words[:opt.src_seq_length_trunc]
+            if opt.tgt_seq_length_trunc != 0:
+                tgt_words = tgt_words[:opt.tgt_seq_length_trunc]
+
+            src_sent = src_dicts.convertToIdx(src_words,
+                                              onmt.Constants.UNK_WORD)
+
+            src_attb = atb_dict.convertToIdx([src_attb], None)
+
+            src += [src_sent]
+            src_attbs += [src_attb]
+
+            tgt_sent = tgt_dicts.convertToIdx(tgt_words,
+                                              onmt.Constants.UNK_WORD,
+                                              bosWord=bos_word,
+                                              eosWord=onmt.Constants.EOS_WORD)
+
+            # convert the atb into index
+            # this should be a vector of 1 element
+            tgt_attb = atb_dict.convertToIdx([tgt_attb], None)
+
+            tgt += [tgt_sent]
+            tgt_attbs += [tgt_attb]
+
+            src_sizes += [len(src_sent)]
+            tgt_sizes += [len(tgt_sent)]
+
+        else:
+            ignored += 1
+
+        count += 1
+
+        if count % opt.report_every == 0:
+            print('... %d sentences prepared' % count)
+
+    if remove_duplicate:
+        print(' ... %d sentences removed for duplication' % n_duplicate)
+    srcF.close()
+    tgtF.close()
+
+    print('... sorting sentences by size')
+    z = zip(src, tgt, src_sizes, tgt_sizes, src_attbs, tgt_attbs)
+
+    # sort by source first, then sort by target
+    # should we sort by descending order or ascending order (the default is ascending)
+    sorted_by_src_z = sorted(z, key=lambda x: x[2])
+    sorted_by_tgt_z = sorted(sorted_by_src_z, key=lambda x: x[3])
+
+    src = [z_[0] for z_ in sorted_by_tgt_z]
+    tgt = [z_[1] for z_ in sorted_by_tgt_z]
+
+    src_attbs = [z_[4] for z_ in sorted_by_tgt_z]
+    tgt_attbs = [z_[5] for z_ in sorted_by_tgt_z]
+
+    print(('Prepared %d sentences ' +
+           '(%d ignored due to error or src len > %d or tgt len > %d)') %
+          (len(src), ignored, max_src_length, max_tgt_length))
+
+    return src, tgt, src_attbs, tgt_attbs
+
+
+class Preprocessor(object):
+
+    def __init__(self, opt):
+        self.opt = opt
+
+
+def main():
+    dicts = dict()
+
+    # first, we read the attb
+    dicts['atb'] = None
+    if opt.attb_vocab is not None:
+        # If given, load existing word dictionary.
+        print('Reading attribute vocabulary from \'' + opt.attb_vocab + '\'...')
+        dicts['atb'] = onmt.Dict()
+        dicts['atb'].loadFile(opt.attb_vocab)
+        print('Loaded ' + str(dicts['atb'].size()) + ' attributes')
+    else:
+        dicts['atb'] = onmt.Dict()
+
+    if opt.join_vocab:
+        dicts['src'], dicts['atb'] = init_vocabulary('joined', [opt.train_src, opt.train_tgt], opt.src_vocab,
+                                                     opt.tgt_vocab_size, join=True,  dict_atb=dicts['atb'])
+
+
+        dicts['tgt'] = dicts['src']
+    else:
+        dicts['src'], dicts['atb'] = init_vocabulary('source', opt.train_src, opt.src_vocab,
+                                                     opt.src_vocab_size, input_type=opt.input_type,
+                                                     dict_atb=dicts['atb'])
+
+        dicts['tgt'], dicts['atb'] = init_vocabulary('target', opt.train_tgt, opt.tgt_vocab,
+                                                     opt.tgt_vocab_size, input_type=opt.input_type,
+                                                     dict_atb=dicts['atb'])
+
+    print("Created a language attribute dictionary with %d languages" % dicts['atb'].size())
+
+    train = {}
+    valid = {}
+
+    train['src'], train['tgt'] = dict(), dict()
+
+    print('Preparing training ...')
+
+    train['src']['words'], train['tgt']['words'], train['src']['attbs'], train['tgt']['attbs'] = make_data(
+        opt.train_src, opt.train_tgt,
+        dicts['src'], dicts['tgt'], dicts['atb'],
+        max_src_length=opt.src_seq_length,
+        max_tgt_length=opt.tgt_seq_length,
+        input_type=opt.input_type,
+        remove_duplicate=opt.remove_duplicate,
+        bos_word=opt.bos_word)
+
+    print('Preparing validation ...')
+
+    valid['src'], valid['tgt'] = dict(), dict()
+
+    valid['src']['words'], valid['tgt']['words'], valid['src']['attbs'], valid['tgt']['attbs'] = make_data(
+        opt.valid_src, opt.valid_tgt,
+        dicts['src'], dicts['tgt'], dicts['atb'],
+        max_src_length=9999,
+        max_tgt_length=9999,
+        input_type=opt.input_type,
+        bos_word=opt.bos_word)
+
+    # saving data to disk
+    # save dicts in this format
+    torch.save(dicts, opt.save_data + '.dict.pt')
+
+    # save dictionary in readable format
+    if opt.src_vocab is None:
+        save_vocabulary('source', dicts['src'], opt.save_data + '.src.dict')
+    if opt.tgt_vocab is None:
+        save_vocabulary('target', dicts['tgt'], opt.save_data + '.tgt.dict')
+    if opt.attb_vocab is None:
+        save_vocabulary('atb', dicts['atb'], opt.save_data + '.atb.dict')
+
+    # saving data
+    for set in ['src', 'tgt']:
+        data = IndexedDatasetBuilder(opt.save_data + ".train.words.%s.bin" % set)
+        attb_data = IndexedDatasetBuilder(opt.save_data + ".train.langs.%s.bin" % set)
+
+        # add item from training data to the indexed data
+        for tensor_sent in train[set]['words']:
+            data.add_item(tensor_sent)
+
+        for attb in train[set]['attbs']:
+            attb_data.add_item(attb)
+
+        data.finalize(opt.save_data + ".train.words.%s.idx" % set)
+        attb_data.finalize(opt.save_data + ".train.langs.%s.idx" % set)
+
+    for set in ['src', 'tgt']:
+        data = IndexedDatasetBuilder(opt.save_data + ".valid.words.%s.bin" % set)
+        attb_data = IndexedDatasetBuilder(opt.save_data + ".valid.langs.%s.bin" % set)
+
+        # add item from training data to the indexed data
+        for tensor_sent in valid[set]['words']:
+            data.add_item(tensor_sent)
+
+        for attb in valid[set]['attbs']:
+            attb_data.add_item(attb)
+
+        data.finalize(opt.save_data + ".valid.words.%s.idx" % set)
+        attb_data.finalize(opt.save_data + ".valid.langs.%s.idx" % set)
+
+    print("Done")
+
+
+if __name__ == "__main__":
+    main()