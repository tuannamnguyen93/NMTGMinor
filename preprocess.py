--- conflicted
+++ resolved
@@ -380,8 +380,7 @@
 
     print('Processing %s & %s ...' % (src_file, tgt_file))
 
-<<<<<<< HEAD
-    #srcF = open(srcFile)
+
     fileIdx = -1;
     if(srcFile[-2:] == "h5"):
         srcF = h5.File(srcFile,'r')
@@ -389,10 +388,6 @@
         fileIdx = 0
         srcF = h5.File(srcFile+"."+str(fileIdx)+".h5",'r')
     tgtF = open(tgtFile)
-=======
-    srcf = h5.File(src_file,'r')
-    tgtf = open(tgt_file)
->>>>>>> a986e206
 
     index = 0
 
@@ -405,7 +400,6 @@
         if tline == "":
             break
 
-<<<<<<< HEAD
         if(str(index) in srcF):
             featureVectors = np.array(srcF[str(index)])
         elif(fileIdx != -1):
@@ -421,12 +415,6 @@
             sline = torch.from_numpy(featureVectors)
         else:
             sline = torch.from_numpy(featureVectors[0::opt.stride])
-=======
-        if stride == 1:
-            sline = torch.from_numpy(np.array(srcf[str(index)]))
-        else:
-            sline = torch.from_numpy(np.array(srcf[str(index)])[0::opt.stride])
->>>>>>> a986e206
 
         if concat != 1:
             add = (concat-sline.size()[0]%concat)%concat
