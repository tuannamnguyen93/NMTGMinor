import numpy as np
import torch, math
import torch.nn as nn
from onmt.modules.Transformer.Layers import EncoderLayer, DecoderLayer, PositionalEncoding, variational_dropout, PrePostProcessing
from onmt.modules.BaseModel import NMTModel, Reconstructor, DecoderState
import onmt
from onmt.modules.WordDrop import embedded_dropout
#~ from onmt.modules.Checkpoint import checkpoint
from torch.utils.checkpoint import checkpoint
from torch.autograd import Variable



def custom_layer(module):
    def custom_forward(*args):
        output = module(*args)
        return output
    return custom_forward

        

class TransformerEncoder(nn.Module):
    """Encoder in 'Attention is all you need'
    
    Args:
        opt: list of options ( see train.py )
        dicts : dictionary (for source language)
        
    """
    
    def __init__(self, opt, dicts, positional_encoder):
    
        super(TransformerEncoder, self).__init__()
        
        self.model_size = opt.model_size
        self.n_heads = opt.n_heads
        self.inner_size = opt.inner_size
        self.layers = opt.layers
        self.dropout = opt.dropout
        self.word_dropout = opt.word_dropout
        self.attn_dropout = opt.attn_dropout
        self.emb_dropout = opt.emb_dropout
        self.time = opt.time
        self.version = opt.version
        
        self.word_lut = nn.Embedding(dicts.size(),
                                     self.model_size,
                                     padding_idx=onmt.Constants.PAD)
        
        if opt.time == 'positional_encoding':
            self.time_transformer = positional_encoder
        elif opt.time == 'gru':
            self.time_transformer = nn.GRU(self.model_size, self.model_size, 1, batch_first=True)
        elif opt.time == 'lstm':
            self.time_transformer = nn.LSTM(self.model_size, self.model_size, 1, batch_first=True)
        
        self.preprocess_layer = PrePostProcessing(self.model_size, self.emb_dropout, sequence='d', static=False)
        
        self.postprocess_layer = PrePostProcessing(self.model_size, 0, sequence='n')
        
        self.positional_encoder = positional_encoder
    
        self.build_modules()
        
    def build_modules(self):
        
        self.layer_modules = nn.ModuleList([EncoderLayer(self.n_heads, self.model_size, self.dropout, self.inner_size, self.attn_dropout) for _ in range(self.layers)])

    def forward(self, input, **kwargs):
        """
        Inputs Shapes: 
            input: batch_size x len_src (wanna tranpose)
        
        Outputs Shapes:
            out: batch_size x len_src x d_model
            mask_src 
            
        """

        """ Embedding: batch_size x len_src x d_model """
        emb = embedded_dropout(self.word_lut, input, dropout=self.word_dropout if self.training else 0)
        
        """ Scale the emb by sqrt(d_model) """
        
        emb = emb * math.sqrt(self.model_size)
            
        """ Adding positional encoding """
        emb = self.time_transformer(emb)
        
        emb = self.preprocess_layer(emb)
        
        mask_src = input.eq(onmt.Constants.PAD).unsqueeze(1) # batch_size x len_src x 1 for broadcasting
        
        #~ pad_mask = input.ne(onmt.Constants.PAD)) # batch_size x len_src
        
        context = emb.transpose(0, 1).contiguous()
        
        for i, layer in enumerate(self.layer_modules):
            
            if len(self.layer_modules) - i <= onmt.Constants.checkpointing and self.training:        
                context = checkpoint(custom_layer(layer), context, mask_src)

            else:
                context = layer(context, mask_src)      # batch_size x len_src x d_model
            
        
        # From Google T2T
        # if normalization is done in layer_preprocess, then it should also be done
        # on the output, since the output can grow very large, being the sum of
        # a whole stack of unnormalized layer outputs.    
        context = self.postprocess_layer(context)
            
        
        return context, mask_src    
        

class TransformerDecoder(nn.Module):
    """Encoder in 'Attention is all you need'
    
    Args:
        opt
        dicts 
        
        
    """
    
    def __init__(self, opt, dicts, positional_encoder):
    
        super(TransformerDecoder, self).__init__()
        
        self.model_size = opt.model_size
        self.n_heads = opt.n_heads
        self.inner_size = opt.inner_size
        self.layers = opt.layers
        self.dropout = opt.dropout
        self.word_dropout = opt.word_dropout 
        self.attn_dropout = opt.attn_dropout
        self.emb_dropout = opt.emb_dropout
        self.time = opt.time
        self.version = opt.version
        
        if opt.time == 'positional_encoding':
            self.time_transformer = positional_encoder
        elif opt.time == 'gru':
            self.time_transformer = nn.GRU(self.model_size, self.model_size, 1, batch_first=True)
        elif opt.time == 'lstm':
            self.time_transformer = nn.LSTM(self.model_size, self.model_size, 1, batch_first=True)
        
        self.preprocess_layer = PrePostProcessing(self.model_size, self.emb_dropout, sequence='d', static=False)
        
        self.postprocess_layer = PrePostProcessing(self.model_size, 0, sequence='n')
        
        self.word_lut = nn.Embedding(dicts.size(),
                                     self.model_size,
                                     padding_idx=onmt.Constants.PAD)
        
        self.positional_encoder = positional_encoder
        
        
        len_max = self.positional_encoder.len_max
        mask = torch.ByteTensor(np.triu(np.ones((len_max,len_max)), k=1).astype('uint8'))
        self.register_buffer('mask', mask)
        
        self.build_modules()
        
    def build_modules(self):
        self.layer_modules = nn.ModuleList([DecoderLayer(self.n_heads, self.model_size, self.dropout, self.inner_size, self.attn_dropout) for _ in range(self.layers)])
    
    def renew_buffer(self, new_len):
        
        print(new_len)
        self.positional_encoder.renew(new_len)
        mask = torch.ByteTensor(np.triu(np.ones((new_len,new_len)), k=1).astype('uint8'))
        self.register_buffer('mask', mask)
    
    def mark_pretrained(self):
        
        self.pretrained_point = self.layers
        
    
    def add_layers(self, n_new_layer):
        
        self.new_modules = list()
        self.layers += n_new_layer
        
        for i in range(n_new_layer):
            layer = EncoderLayer(self.n_heads, self.model_size, self.dropout, self.inner_size, self.attn_dropout) 
            
            # the first layer will use the preprocessing which is the last postprocessing
            if i == 0:
                layer.preprocess_attn = self.postprocess_layer
                # replace the last postprocessing layer with a new one
                self.postprocess_layer = PrePostProcessing(d_model, 0, sequence='n')
            
            self.layer_modules.append(layer)
        
    def forward(self, input, context, src, **kwargs):
        """
        Inputs Shapes: 
            input: (Variable) batch_size x len_tgt (wanna tranpose)
            context: (Variable) batch_size x len_src x d_model
            mask_src (Tensor) batch_size x len_src
        Outputs Shapes:
            out: batch_size x len_tgt x d_model
            coverage: batch_size x len_tgt x len_src
            
        """
        
        """ Embedding: batch_size x len_tgt x d_model """
        
        
        emb = embedded_dropout(self.word_lut, input, dropout=self.word_dropout if self.training else 0)
        if self.time == 'positional_encoding':
            emb = emb * math.sqrt(self.model_size)
        """ Adding positional encoding """
        emb = self.time_transformer(emb)
        if isinstance(emb, tuple):
            emb = emb[0]
        emb = self.preprocess_layer(emb)
        
        mask_src = src.eq(onmt.Constants.PAD).unsqueeze(1)
        
        pad_mask_src = src.data.ne(onmt.Constants.PAD)
        
        len_tgt = input.size(1)
        mask_tgt = input.data.eq(onmt.Constants.PAD).unsqueeze(1) + self.mask[:len_tgt, :len_tgt]
        mask_tgt = torch.gt(mask_tgt, 0)
        
        output = emb.transpose(0, 1).contiguous()

        for i, layer in enumerate(self.layer_modules):
            
            if len(self.layer_modules) - i <= onmt.Constants.checkpointing and self.training:           
                
                output, coverage = checkpoint(custom_layer(layer), output, context, mask_tgt, mask_src) 
                                                                              # batch_size x len_src x d_model
                
            else:
                output, coverage = layer(output, context, mask_tgt, mask_src) # batch_size x len_src x d_model
            
            
        # From Google T2T
        # if normalization is done in layer_preprocess, then it should also be done
        # on the output, since the output can grow very large, being the sum of
        # a whole stack of unnormalized layer outputs.    
        output = self.postprocess_layer(output)
            
        
        return output, None
    

    def step(self, input, decoder_state):
        """
        Inputs Shapes: 
            input: (Variable) batch_size x len_tgt (wanna tranpose)
            context: (Variable) batch_size x len_src x d_model
            mask_src (Tensor) batch_size x len_src
            buffer (List of tensors) List of batch_size * len_tgt-1 * d_model for self-attention recomputing
        Outputs Shapes:
            out: batch_size x len_tgt x d_model
            coverage: batch_size x len_tgt x len_src
            
        """
        context = decoder_state.context
        #~ buffer = decoder_state.buffer
        buffers = decoder_state.attention_buffers
        src = decoder_state.src.transpose(0, 1)
        
        if decoder_state.input_seq is None:
            decoder_state.input_seq = input
        else:
            # concatenate the last input to the previous input sequence
            decoder_state.input_seq = torch.cat([decoder_state.input_seq, input], 0)
        input = decoder_state.input_seq.transpose(0, 1)
        input_ = input[:,-1].unsqueeze(1)
        
        
        output_buffer = list()
            
        batch_size = input_.size(0)
        
        """ Embedding: batch_size x 1 x d_model """
        emb = self.word_lut(input_)
       
        
        if self.time == 'positional_encoding':
            emb = emb * math.sqrt(self.model_size)
        """ Adding positional encoding """
        if self.time == 'positional_encoding':
            emb = self.time_transformer(emb, t=input.size(1))
        else:
            prev_h = buffer[0] if buffer is None else None
            emb = self.time_transformer(emb, prev_h)
            buffer[0] = emb[1]
            
        if isinstance(emb, tuple):
            emb = emb[0]
        # emb should be batch_size x 1 x dim
            
        # Preprocess layer: adding dropout
        emb = self.preprocess_layer(emb)
        
        emb = emb.transpose(0, 1)
        
        # batch_size x 1 x len_src
        mask_src = src.data.eq(onmt.Constants.PAD).unsqueeze(1)
        
        
        len_tgt = input.size(1)
        mask_tgt = input.data.eq(onmt.Constants.PAD).unsqueeze(1) + self.mask[:len_tgt, :len_tgt]
        mask_tgt = torch.gt(mask_tgt, 0)
        mask_tgt = mask_tgt[:, -1, :].unsqueeze(1)
                
        output = emb.contiguous()
        
    
        for i, layer in enumerate(self.layer_modules):
            
            buffer = buffers[i] if i in buffers else None
            assert(output.size(0) == 1)
            output, coverage, buffer = layer.step(output, context, mask_tgt, mask_src, buffer=buffer) # batch_size x len_src x d_model
            
            decoder_state._update_attention_buffer(buffer, i)
        
        # From Google T2T
        # if normalization is done in layer_preprocess, then it should also be done
        # on the output, since the output can grow very large, being the sum of
        # a whole stack of unnormalized layer outputs.    
        output = self.postprocess_layer(output)

        return output, coverage
    
  
        
class Transformer(NMTModel):
    """Main model in 'Attention is all you need' """
    
        
    def forward(self, input, grow=False):
        """
        Inputs Shapes: 
            src: len_src x batch_size
            tgt: len_tgt x batch_size
        
        Outputs Shapes:
            out:      batch_size*len_tgt x model_size
            
            
        """
        src = input[0]
        tgt = input[1][:-1]  # exclude last target from inputs
        
        src = src.transpose(0, 1) # transpose to have batch first
        tgt = tgt.transpose(0, 1)
        
        context, src_mask = self.encoder(src, grow=grow)
        
        output, coverage = self.decoder(tgt, context, src, grow=grow)
                
        return output
        
    def create_decoder_state(self, src, context, beamSize=1):
        
        from onmt.modules.ParallelTransformer.Models import ParallelTransformerEncoder, ParallelTransformerDecoder
        from onmt.modules.StochasticTransformer.Models import StochasticTransformerEncoder, StochasticTransformerDecoder
        from onmt.modules.UniversalTransformer.Models import UniversalTransformerDecoder
        
        if isinstance(self.decoder, TransformerDecoder) or isinstance(self.decoder, StochasticTransformerDecoder) or isinstance(self.decoder, UniversalTransformerDecoder) :
            decoder_state = TransformerDecodingState(src, context, beamSize=beamSize)
        elif isinstance(self.decoder, ParallelTransformerDecoder):
            from onmt.modules.ParallelTransformer.Models import ParallelTransformerDecodingState
            decoder_state = ParallelTransformerDecodingState(src, context, beamSize=beamSize)
        return decoder_state


class TransformerDecodingState(DecoderState):
    
    def __init__(self, src, context, beamSize=1):
        
<<<<<<< HEAD
        #if audio only toake one dimesion since only used for mask
        if(src.dim() == 3):
            self.src = src.narrow(2,0,1).squeeze(2)
        else:
            self.src = src
        
        #~ context = 
        
        self.context = context.transpose(0, 1)
        self.context = Variable(self.context.data.repeat(1, beamSize, 1))
=======
        self.src = src.repeat(1, beamSize)
        self.context = context.repeat(1, beamSize, 1)
>>>>>>> 06d77bbf
        self.beamSize = beamSize
        
        self.input_seq = None
        self.attention_buffers = dict()
        
        
    def _update_attention_buffer(self, buffer, layer):
        
        self.attention_buffers[layer] = buffer # dict of 2 keys (k, v) : T x B x H
        
    def _update_beam(self, beam, b, remainingSents, idx):
        
        for tensor in [self.src, self.input_seq]  :
                    
            t_, br = tensor.size()
            sent_states = tensor.view(t_, self.beamSize, remainingSents)[:, :, idx]
            
            if isinstance(tensor, Variable):
                sent_states.data.copy_(sent_states.data.index_select(
                            1, beam[b].getCurrentOrigin()))
            else:
                sent_states.copy_(sent_states.index_select(
                            1, beam[b].getCurrentOrigin()))
                            
        for l in self.attention_buffers:
            buffer_ = self.attention_buffers[l]
            
            for k in buffer_:
                t_, br_, d_ = buffer_[k].size()
                sent_states = buffer_[k].view(t_, self.beamSize, remainingSents, d_)[:, :, idx, :]
                
                sent_states.data.copy_(sent_states.data.index_select(
                            1, beam[b].getCurrentOrigin()))
    
    # in this section, the sentences that are still active are
    # compacted so that the decoder is not run on completed sentences
    def _prune_complete_beam(self, activeIdx, remainingSents):
        
        model_size = self.context.size(-1)
        
        def updateActive(t):
            # select only the remaining active sentences
            view = t.data.view(-1, remainingSents, model_size)
            newSize = list(t.size())
            newSize[-2] = newSize[-2] * len(activeIdx) // remainingSents
            return Variable(view.index_select(1, activeIdx)
                            .view(*newSize))
        
        def updateActive2D(t):
            if isinstance(t, Variable):
                # select only the remaining active sentences
                view = t.data.view(-1, remainingSents)
                newSize = list(t.size())
                newSize[-1] = newSize[-1] * len(activeIdx) // remainingSents
                return Variable(view.index_select(1, activeIdx)
                                .view(*newSize))
            else:
                view = t.view(-1, remainingSents)
                newSize = list(t.size())
                newSize[-1] = newSize[-1] * len(activeIdx) // remainingSents
                new_t = view.index_select(1, activeIdx).view(*newSize)
                                
                return new_t
        
        def updateActive4D(t):
            # select only the remaining active sentences
            nl, t_, br_, d_ = t.size()
            view = t.data.view(nl, -1, remainingSents, model_size)
            newSize = list(t.size())
            newSize[-2] = newSize[-2] * len(activeIdx) // remainingSents
            return Variable(view.index_select(2, activeIdx)
                            .view(*newSize)) 
        
        self.context = updateActive(self.context)
        
        self.input_seq = updateActive2D(self.input_seq)
        
        self.src = updateActive2D(self.src)
        
        for l in self.attention_buffers:
            buffer_ = self.attention_buffers[l]
            
            for k in buffer_:
                buffer_[k] = updateActive(buffer_[k])
        <|MERGE_RESOLUTION|>--- conflicted
+++ resolved
@@ -17,7 +17,7 @@
         return output
     return custom_forward
 
-        
+
 
 class TransformerEncoder(nn.Module):
     """Encoder in 'Attention is all you need'
@@ -59,11 +59,11 @@
         self.postprocess_layer = PrePostProcessing(self.model_size, 0, sequence='n')
         
         self.positional_encoder = positional_encoder
-    
+
         self.build_modules()
-        
+
     def build_modules(self):
-        
+
         self.layer_modules = nn.ModuleList([EncoderLayer(self.n_heads, self.model_size, self.dropout, self.inner_size, self.attn_dropout) for _ in range(self.layers)])
 
     def forward(self, input, **kwargs):
@@ -83,10 +83,10 @@
         """ Scale the emb by sqrt(d_model) """
         
         emb = emb * math.sqrt(self.model_size)
-            
+
         """ Adding positional encoding """
         emb = self.time_transformer(emb)
-        
+
         emb = self.preprocess_layer(emb)
         
         mask_src = input.eq(onmt.Constants.PAD).unsqueeze(1) # batch_size x len_src x 1 for broadcasting
@@ -155,17 +155,17 @@
                                      padding_idx=onmt.Constants.PAD)
         
         self.positional_encoder = positional_encoder
-        
+
         
         len_max = self.positional_encoder.len_max
         mask = torch.ByteTensor(np.triu(np.ones((len_max,len_max)), k=1).astype('uint8'))
         self.register_buffer('mask', mask)
-        
+
         self.build_modules()
-        
+
     def build_modules(self):
         self.layer_modules = nn.ModuleList([DecoderLayer(self.n_heads, self.model_size, self.dropout, self.inner_size, self.attn_dropout) for _ in range(self.layers)])
-    
+
     def renew_buffer(self, new_len):
         
         print(new_len)
@@ -232,7 +232,7 @@
             
             if len(self.layer_modules) - i <= onmt.Constants.checkpointing and self.training:           
                 
-                output, coverage = checkpoint(custom_layer(layer), output, context, mask_tgt, mask_src) 
+                output, coverage = checkpoint(custom_layer(layer), output, context, mask_tgt, mask_src)
                                                                               # batch_size x len_src x d_model
                 
             else:
@@ -278,7 +278,7 @@
         output_buffer = list()
             
         batch_size = input_.size(0)
-        
+
         """ Embedding: batch_size x 1 x d_model """
         emb = self.word_lut(input_)
        
@@ -301,10 +301,10 @@
         emb = self.preprocess_layer(emb)
         
         emb = emb.transpose(0, 1)
-        
+
         # batch_size x 1 x len_src
         mask_src = src.data.eq(onmt.Constants.PAD).unsqueeze(1)
-        
+
         
         len_tgt = input.size(1)
         mask_tgt = input.data.eq(onmt.Constants.PAD).unsqueeze(1) + self.mask[:len_tgt, :len_tgt]
@@ -313,7 +313,7 @@
                 
         output = emb.contiguous()
         
-    
+
         for i, layer in enumerate(self.layer_modules):
             
             buffer = buffers[i] if i in buffers else None
@@ -321,7 +321,7 @@
             output, coverage, buffer = layer.step(output, context, mask_tgt, mask_src, buffer=buffer) # batch_size x len_src x d_model
             
             decoder_state._update_attention_buffer(buffer, i)
-        
+
         # From Google T2T
         # if normalization is done in layer_preprocess, then it should also be done
         # on the output, since the output can grow very large, being the sum of
@@ -356,7 +356,7 @@
         context, src_mask = self.encoder(src, grow=grow)
         
         output, coverage = self.decoder(tgt, context, src, grow=grow)
-                
+
         return output
         
     def create_decoder_state(self, src, context, beamSize=1):
@@ -364,7 +364,7 @@
         from onmt.modules.ParallelTransformer.Models import ParallelTransformerEncoder, ParallelTransformerDecoder
         from onmt.modules.StochasticTransformer.Models import StochasticTransformerEncoder, StochasticTransformerDecoder
         from onmt.modules.UniversalTransformer.Models import UniversalTransformerDecoder
-        
+
         if isinstance(self.decoder, TransformerDecoder) or isinstance(self.decoder, StochasticTransformerDecoder) or isinstance(self.decoder, UniversalTransformerDecoder) :
             decoder_state = TransformerDecodingState(src, context, beamSize=beamSize)
         elif isinstance(self.decoder, ParallelTransformerDecoder):
@@ -377,29 +377,24 @@
     
     def __init__(self, src, context, beamSize=1):
         
-<<<<<<< HEAD
         #if audio only toake one dimesion since only used for mask
         if(src.dim() == 3):
-            self.src = src.narrow(2,0,1).squeeze(2)
+            self.src = src.narrow(2,0,1).squeeze(2).repeat(1,beamSize)
         else:
-            self.src = src
+            self.src = src.repeat(1,beamSize)
         
         #~ context = 
         
-        self.context = context.transpose(0, 1)
+        self.context = context.repeat(1,beamSize,1)
         self.context = Variable(self.context.data.repeat(1, beamSize, 1))
-=======
-        self.src = src.repeat(1, beamSize)
-        self.context = context.repeat(1, beamSize, 1)
->>>>>>> 06d77bbf
         self.beamSize = beamSize
-        
+
         self.input_seq = None
         self.attention_buffers = dict()
-        
+
         
     def _update_attention_buffer(self, buffer, layer):
-        
+
         self.attention_buffers[layer] = buffer # dict of 2 keys (k, v) : T x B x H
         
     def _update_beam(self, beam, b, remainingSents, idx):
@@ -418,11 +413,11 @@
                             
         for l in self.attention_buffers:
             buffer_ = self.attention_buffers[l]
-            
+
             for k in buffer_:
                 t_, br_, d_ = buffer_[k].size()
                 sent_states = buffer_[k].view(t_, self.beamSize, remainingSents, d_)[:, :, idx, :]
-                
+
                 sent_states.data.copy_(sent_states.data.index_select(
                             1, beam[b].getCurrentOrigin()))
     
@@ -473,7 +468,6 @@
         
         for l in self.attention_buffers:
             buffer_ = self.attention_buffers[l]
-            
+
             for k in buffer_:
                 buffer_[k] = updateActive(buffer_[k])
-        